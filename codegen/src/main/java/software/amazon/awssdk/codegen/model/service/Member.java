/*
 * Copyright 2010-2018 Amazon.com, Inc. or its affiliates. All Rights Reserved.
 *
 * Licensed under the Apache License, Version 2.0 (the "License").
 * You may not use this file except in compliance with the License.
 * A copy of the License is located at
 *
 *  http://aws.amazon.com/apache2.0
 *
 * or in the "license" file accompanying this file. This file is distributed
 * on an "AS IS" BASIS, WITHOUT WARRANTIES OR CONDITIONS OF ANY KIND, either
 * express or implied. See the License for the specific language governing
 * permissions and limitations under the License.
 */

package software.amazon.awssdk.codegen.model.service;

import com.fasterxml.jackson.annotation.JsonProperty;

public class Member {

    private String shape;

    private String location;

    private String locationName;

    private boolean payload;

    private boolean streaming;

    private String documentation;

    private String queryName;

    private boolean flattened;

    private XmlNamespace xmlNamespace;

    private boolean idempotencyToken;

    private boolean deprecated;

<<<<<<< HEAD
    @JsonProperty("jsonvalue")
    private boolean jsonValue;

    private String timestampFormat;
=======
    @JsonProperty(value = "eventpayload")
    private boolean eventPayload;

    @JsonProperty(value = "eventheader")
    private boolean eventHeader;
>>>>>>> 39d1eeba

    public String getShape() {
        return shape;
    }

    public void setShape(String shape) {
        this.shape = shape;
    }

    public String getLocation() {
        return location;
    }

    public void setLocation(String location) {
        this.location = location;
    }

    public String getLocationName() {
        return locationName;
    }

    public void setLocationName(String locationName) {
        this.locationName = locationName;
    }

    public boolean isPayload() {
        return payload;
    }

    public void setPayload(boolean payload) {
        this.payload = payload;
    }

    public boolean isStreaming() {
        return streaming;
    }

    public void setStreaming(boolean streaming) {
        this.streaming = streaming;
    }

    public String getDocumentation() {
        return documentation;
    }

    public void setDocumentation(String documentation) {
        this.documentation = documentation;
    }

    public String getQueryName() {
        return queryName;
    }

    public void setQueryName(String queryName) {
        this.queryName = queryName;
    }

    public boolean isFlattened() {
        return flattened;
    }

    public void setFlattened(boolean flattened) {
        this.flattened = flattened;
    }

    public XmlNamespace getXmlNamespace() {
        return xmlNamespace;
    }

    public void setXmlNamespace(XmlNamespace xmlNamespace) {
        this.xmlNamespace = xmlNamespace;
    }

    public boolean isIdempotencyToken() {
        return idempotencyToken;
    }

    public void setIdempotencyToken(boolean idempotencyToken) {
        this.idempotencyToken = idempotencyToken;
    }

    public boolean isDeprecated() {
        return deprecated;
    }

    public void setDeprecated(boolean deprecated) {
        this.deprecated = deprecated;
    }

<<<<<<< HEAD
    public boolean getJsonValue() {
        return jsonValue;
    }

    public void setJsonValue(boolean jsonValue) {
        this.jsonValue = jsonValue;
    }

    public String getTimestampFormat() {
        return timestampFormat;
    }

    public void setTimestampFormat(String timestampFormat) {
        this.timestampFormat = timestampFormat;
=======
    public boolean isEventPayload() {
        return eventPayload;
    }

    public void setEventPayload(boolean eventPayload) {
        this.eventPayload = eventPayload;
    }

    public boolean isEventHeader() {
        return eventHeader;
    }

    public void setEventHeader(boolean eventHeader) {
        this.eventHeader = eventHeader;
>>>>>>> 39d1eeba
    }
}<|MERGE_RESOLUTION|>--- conflicted
+++ resolved
@@ -41,18 +41,16 @@
 
     private boolean deprecated;
 
-<<<<<<< HEAD
     @JsonProperty("jsonvalue")
     private boolean jsonValue;
 
     private String timestampFormat;
-=======
+
     @JsonProperty(value = "eventpayload")
     private boolean eventPayload;
 
     @JsonProperty(value = "eventheader")
     private boolean eventHeader;
->>>>>>> 39d1eeba
 
     public String getShape() {
         return shape;
@@ -142,7 +140,6 @@
         this.deprecated = deprecated;
     }
 
-<<<<<<< HEAD
     public boolean getJsonValue() {
         return jsonValue;
     }
@@ -157,7 +154,8 @@
 
     public void setTimestampFormat(String timestampFormat) {
         this.timestampFormat = timestampFormat;
-=======
+    }
+
     public boolean isEventPayload() {
         return eventPayload;
     }
@@ -172,6 +170,5 @@
 
     public void setEventHeader(boolean eventHeader) {
         this.eventHeader = eventHeader;
->>>>>>> 39d1eeba
     }
 }