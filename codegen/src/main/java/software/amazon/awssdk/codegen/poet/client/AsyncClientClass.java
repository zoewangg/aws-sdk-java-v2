/*
 * Copyright 2010-2018 Amazon.com, Inc. or its affiliates. All Rights Reserved.
 *
 * Licensed under the Apache License, Version 2.0 (the "License").
 * You may not use this file except in compliance with the License.
 * A copy of the License is located at
 *
 *  http://aws.amazon.com/apache2.0
 *
 * or in the "license" file accompanying this file. This file is distributed
 * on an "AS IS" BASIS, WITHOUT WARRANTIES OR CONDITIONS OF ANY KIND, either
 * express or implied. See the License for the specific language governing
 * permissions and limitations under the License.
 */

package software.amazon.awssdk.codegen.poet.client;

import static com.squareup.javapoet.TypeSpec.Builder;
<<<<<<< HEAD
import static java.util.Collections.singletonList;
=======
import static software.amazon.awssdk.codegen.poet.client.ClientClassUtils.applyPaginatorUserAgentMethod;
>>>>>>> 9c7c1e7a
import static software.amazon.awssdk.codegen.poet.client.ClientClassUtils.getCustomResponseHandler;
import static software.amazon.awssdk.codegen.poet.client.SyncClientClass.getProtocolSpecs;

import com.squareup.javapoet.ClassName;
import com.squareup.javapoet.FieldSpec;
import com.squareup.javapoet.MethodSpec;
import com.squareup.javapoet.TypeSpec;
import javax.lang.model.element.Modifier;
import org.slf4j.Logger;
import org.slf4j.LoggerFactory;
import software.amazon.awssdk.annotations.SdkInternalApi;
import software.amazon.awssdk.awscore.client.handler.AwsAsyncClientHandler;
import software.amazon.awssdk.awscore.protocol.json.AwsJsonProtocolFactory;
import software.amazon.awssdk.codegen.emitters.GeneratorTaskParams;
import software.amazon.awssdk.codegen.model.intermediate.IntermediateModel;
import software.amazon.awssdk.codegen.model.intermediate.OperationModel;
import software.amazon.awssdk.codegen.poet.PoetExtensions;
import software.amazon.awssdk.codegen.poet.PoetUtils;
import software.amazon.awssdk.codegen.poet.StaticImport;
import software.amazon.awssdk.codegen.poet.client.specs.ProtocolSpec;
import software.amazon.awssdk.core.client.handler.AsyncClientHandler;
import software.amazon.awssdk.core.internal.client.config.SdkClientConfiguration;
import software.amazon.awssdk.core.util.CompletableFutures;
import software.amazon.awssdk.utils.FunctionalUtils;

public final class AsyncClientClass extends AsyncClientInterface {
    private final IntermediateModel model;
    private final PoetExtensions poetExtensions;
    private final ClassName className;
    private final ProtocolSpec protocolSpec;

    public AsyncClientClass(GeneratorTaskParams dependencies) {
        super(dependencies.getModel());
        this.model = dependencies.getModel();
        this.poetExtensions = dependencies.getPoetExtensions();
        this.className = poetExtensions.getClientClass(model.getMetadata().getAsyncClient());
        this.protocolSpec = getProtocolSpecs(poetExtensions, model.getMetadata().getProtocol());
    }

    @Override
    public TypeSpec poetSpec() {
        ClassName interfaceClass = poetExtensions.getClientClass(model.getMetadata().getAsyncInterface());
        Builder classBuilder = PoetUtils.createClassBuilder(className)
                                        .addAnnotation(SdkInternalApi.class)
                                        .addModifiers(Modifier.FINAL)
                                        .addField(FieldSpec.builder(ClassName.get(Logger.class), "log")
                                                           .addModifiers(Modifier.PRIVATE, Modifier.STATIC, Modifier.FINAL)
                                                           .initializer("$T.getLogger($T.class)", LoggerFactory.class,
                                                                        className)
                                                           .build())
                                        .addField(AsyncClientHandler.class, "clientHandler", Modifier.PRIVATE, Modifier.FINAL)
                                        .addField(protocolSpec.protocolFactory(model))
                                        .addSuperinterface(interfaceClass)
                                        .addJavadoc("Internal implementation of {@link $1T}.\n\n@see $1T#builder()",
                                                    interfaceClass)
                                        .addMethod(constructor())
                                        .addMethod(nameMethod())
                                        .addMethods(operations())
                                        .addMethod(closeMethod())
                                        .addMethods(protocolSpec.additionalMethods())
                                        .addMethod(protocolSpec.initProtocolFactory(model));

<<<<<<< HEAD
        // Kinesis doesn't support CBOR for STS yet so need another protocol factory for JSON
        if (model.getMetadata().isCborProtocol()) {
            classBuilder.addField(AwsJsonProtocolFactory.class, "jsonProtocolFactory", Modifier.PRIVATE, Modifier.FINAL);
        }

=======
        if (model.hasPaginators()) {
            classBuilder.addMethod(applyPaginatorUserAgentMethod(poetExtensions, model));
        }
>>>>>>> 9c7c1e7a
        protocolSpec.createErrorResponseHandler().ifPresent(classBuilder::addMethod);

        return classBuilder.build();
    }

    private MethodSpec constructor() {
        MethodSpec.Builder builder = MethodSpec.constructorBuilder()
                                               .addModifiers(Modifier.PROTECTED)
                                               .addParameter(SdkClientConfiguration.class, "clientConfiguration")
                                               .addStatement("this.clientHandler = new $T(clientConfiguration)",
                                                             AwsAsyncClientHandler.class);
        if (model.getMetadata().isJsonProtocol()) {
            builder.addStatement("this.$N = init($L)", protocolSpec.protocolFactory(model).name,
                                 model.getMetadata().isCborProtocol());
        } else {
            builder.addStatement("this.$N = init()", protocolSpec.protocolFactory(model).name);
        }
        if (model.getMetadata().isCborProtocol()) {
            builder.addStatement("this.jsonProtocolFactory = init(false)");
        }
        return builder.build();
    }

    private MethodSpec nameMethod() {
        return MethodSpec.methodBuilder("serviceName")
                         .addAnnotation(Override.class)
                         .addModifiers(Modifier.PUBLIC, Modifier.FINAL)
                         .returns(String.class)
                         .addStatement("return SERVICE_NAME")
                         .build();
    }

    private MethodSpec closeMethod() {
        return MethodSpec.methodBuilder("close")
                         .addAnnotation(Override.class)
                         .addModifiers(Modifier.PUBLIC)
                         .addStatement("$N.close()", "clientHandler")
                         .build();
    }

    @Override
    protected MethodSpec.Builder operationBody(MethodSpec.Builder builder, OperationModel opModel) {
        ClassName returnType = poetExtensions.getModelClass(opModel.getReturnType().getReturnType());

        builder.addModifiers(Modifier.PUBLIC)
                      .addAnnotation(Override.class)
                      .beginControlFlow("try")
                          .addCode(getCustomResponseHandler(opModel, returnType)
                                       .orElseGet(() -> protocolSpec.responseHandler(opModel)))
                          .addCode(protocolSpec.errorResponseHandler(opModel))
                          .addCode(protocolSpec.asyncExecutionHandler(opModel))
               .endControlFlow()
               .beginControlFlow("catch ($T t)", Throwable.class);

        // For streaming operations we also want to notify the response handler of any exception.
        if (opModel.hasStreamingOutput() || opModel.hasEventStreamOutput()) {
            String paramName = opModel.hasStreamingOutput() ? "asyncResponseTransformer" : "asyncResponseHandler";
            builder.addStatement("runAndLogError(log, \"Exception thrown in exceptionOccurred callback, ignoring\",\n" +
                                 "() -> $L.exceptionOccurred(t))", paramName);
        }

        return builder.addStatement("return $T.failedFuture(t)", CompletableFutures.class)
                      .endControlFlow();
    }

    @Override
    protected MethodSpec.Builder paginatedMethodBody(MethodSpec.Builder builder, OperationModel opModel) {
        return builder.addModifiers(Modifier.PUBLIC)
                      .addStatement("return new $T(this, applyPaginatorUserAgent($L))",
                                    poetExtensions.getResponseClassForPaginatedAsyncOperation(opModel.getOperationName()),
                                    opModel.getInput().getVariableName());
    }

    @Override
    public ClassName className() {
        return className;
    }

    @Override
    public Iterable<StaticImport> staticImports() {
        return singletonList(StaticImport.staticMethodImport(FunctionalUtils.class, "runAndLogError"));
    }
}<|MERGE_RESOLUTION|>--- conflicted
+++ resolved
@@ -16,11 +16,8 @@
 package software.amazon.awssdk.codegen.poet.client;
 
 import static com.squareup.javapoet.TypeSpec.Builder;
-<<<<<<< HEAD
 import static java.util.Collections.singletonList;
-=======
 import static software.amazon.awssdk.codegen.poet.client.ClientClassUtils.applyPaginatorUserAgentMethod;
->>>>>>> 9c7c1e7a
 import static software.amazon.awssdk.codegen.poet.client.ClientClassUtils.getCustomResponseHandler;
 import static software.amazon.awssdk.codegen.poet.client.SyncClientClass.getProtocolSpecs;
 
@@ -83,17 +80,15 @@
                                         .addMethods(protocolSpec.additionalMethods())
                                         .addMethod(protocolSpec.initProtocolFactory(model));
 
-<<<<<<< HEAD
         // Kinesis doesn't support CBOR for STS yet so need another protocol factory for JSON
         if (model.getMetadata().isCborProtocol()) {
             classBuilder.addField(AwsJsonProtocolFactory.class, "jsonProtocolFactory", Modifier.PRIVATE, Modifier.FINAL);
         }
 
-=======
         if (model.hasPaginators()) {
             classBuilder.addMethod(applyPaginatorUserAgentMethod(poetExtensions, model));
         }
->>>>>>> 9c7c1e7a
+
         protocolSpec.createErrorResponseHandler().ifPresent(classBuilder::addMethod);
 
         return classBuilder.build();
