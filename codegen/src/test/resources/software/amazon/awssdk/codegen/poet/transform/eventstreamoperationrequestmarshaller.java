--- conflicted
+++ resolved
@@ -20,13 +20,8 @@
 public class EventStreamOperationRequestMarshaller implements
                                                    Marshaller<Request<EventStreamOperationRequest>, EventStreamOperationRequest> {
     private static final OperationInfo SDK_OPERATION_BINDING = OperationInfo.builder()
-<<<<<<< HEAD
-                                                                            .requestUri("/2016-03-11/eventStreamOperation").httpMethodName(HttpMethodName.POST).hasExplicitPayloadMember(false)
-                                                                            .hasPayloadMembers(false).build();
-=======
                                                                             .requestUri("/2016-03-11/eventStreamOperation").httpMethodName(HttpMethodName.POST).hasExplicitPayloadMember(true)
                                                                             .hasPayloadMembers(true).build();
->>>>>>> 39d1eeba
 
     private final AwsJsonProtocolFactory protocolFactory;
 
@@ -40,13 +35,7 @@
         try {
             ProtocolRequestMarshaller<EventStreamOperationRequest> protocolMarshaller = protocolFactory.createProtocolMarshaller(
                 SDK_OPERATION_BINDING, eventStreamOperationRequest);
-<<<<<<< HEAD
             return protocolMarshaller.marshall(eventStreamOperationRequest);
-=======
-            protocolMarshaller.startMarshalling();
-            EventStreamOperationRequestModelMarshaller.getInstance().marshall(eventStreamOperationRequest, protocolMarshaller);
-            return protocolMarshaller.finishMarshalling();
->>>>>>> 39d1eeba
         } catch (Exception e) {
             throw SdkClientException.builder().message("Unable to marshall request to JSON: " + e.getMessage()).cause(e).build();
         }
